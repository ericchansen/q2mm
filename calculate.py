--- conflicted
+++ resolved
@@ -38,13 +38,8 @@
 # remember to add in inverse distance
 commands_gaussian = [] # gq, gqh
 commands_jaguar = ['je', 'je2', 'jeig', 'jeigi', 'jeige', 'jeigz', 'jeigzi', 'jh', 'jhi', 'jq', 'jqh']
-<<<<<<< HEAD
-commands_macromodel = ['ja', 'jb', 'jt', 'ma', 'mb', 'mcs', 'mcs2', 'me', 'me2',
+commands_macromodel = ['ja', 'jb', 'jt', 'ma', 'mb', 'mcs', 'mcs2', 'mcs3', 'me', 'me2',
                        'meo', 'meig', 'meigz', 'mh', 'mq', 'mqh', 'mt']
-=======
-commands_macromodel = ['ja', 'jb', 'ma', 'mb', 'mcs', 'mcs2', 'mcs3', 'me', 'me2',
-                       'meo', 'meig', 'meigz', 'mh', 'mq', 'mqh']
->>>>>>> a55e3608
 commands_other = ['pm', 'pr', 'r', 'zm', 'zr']
 commands_all = commands_gaussian + commands_jaguar + commands_macromodel + commands_other
 
