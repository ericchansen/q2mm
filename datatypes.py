"""
Contains basic data structures used throughout the rest of Q2MM.
"""
from __future__ import print_function
import copy
import logging
import numpy as np
import os
import re

import constants as co
import filetypes

logger = logging.getLogger(__name__)

# Row of mm3.fld where comments start.
COM_POS_START = 96
# Row where standard 3 columns of parameters appear.
P_1_START = 23
P_1_END = 33
P_2_START = 34
P_2_END = 44
P_3_START = 45
P_3_END = 55

class ParamError(Exception):
    pass

class Param(object):
    """
    A single parameter.

    :var _allowed_range: Stored as None if not set, else it's set to True or
      False depending on :func:`allowed_range`.
   :type _allowed_range: None, 'both', 'pos', 'neg'

    :ivar ptype: Parameter type can be one of the following: ae, af, be, bf, df,
      imp1, imp2, sb, or q.
    :type ptype: string

    Attributes
    ----------
    d1 : float
         First derivative of parameter with respect to penalty function.
    d2 : float
         Second derivative of parameter with respect to penalty function.
    step : float
           Step size used during numerical differentiation.
    ptype : {'ae', 'af', 'be', 'bf', 'df', 'imp1', 'imp2', 'sb', 'q'}
    value : float
            Value of the parameter.
    """
    __slots__ = ['_allowed_range', 'd1', 'd2', '_step', 'ptype', '_value']
    def __init__(self, d1=None, d2=None, ptype=None, value=None):
        self._allowed_range = None
        self.d1 = d1
        self.d2 = d2
        self._step = None 
        self.ptype = ptype
        self._value = None
        self.value = value
    def __repr__(self):
        return '{}[{}]({:7.4f})'.format(
            self.__class__.__name__, self.ptype, self.value)
    @property
    def allowed_range(self):
        """
        Returns True or False, depending on whether the parameter is
        allowed to be negative values.
        """
        if self._allowed_range is None and self.ptype is not None:
            if self.ptype in ['q', 'df']:
                self._allowed_range = [-float('inf'), float('inf')]
            else:
                self._allowed_range = [0., float('inf')]
        return self._allowed_range
    @property
    def step(self):
        """
        Returns a float for the current step size that should be used. If
        _step is a string, return float(_step) * value. If
        _step is a float, simply return that.

        Not sure how well the check for a step size of zero works.
        """
        if self._step is None:
            try:
                self._step = co.STEPS[self.ptype]
            except KeyError:
                logger.warning(
                    "{} doesn't have a default step size and none "
                    "provided!".format(self))
                raise
        if self._step == 0.:
            self._step = 0.1
        if isinstance(self._step, basestring):
            return float(self._step) * self.value
        else:
            return self._step
    @step.setter
    def step(self, x):
        self._step = x
    @property
    def value(self):
        if self.ptype == 'ae' and self._value > 180.:
            self._value = 180. - abs(180 - self._value)
        return self._value
    @value.setter
    def value(self, value):
        """
        When you try to give the parameter a value, make sure that's okay.
        """
        if self.allowed_range[0] <= value <= self.allowed_range[1]:
            self._value = value
        else:
            raise ParamError(
                "{} isn't allowed to have a value of {}! "
                "({} <= x <= {})".format(
                    str(self), value, self.allowed_range[0], self.allowed_range[1]))
    
# Need a general index scheme/method/property to compare the equalness of two
# parameters, rather than having to rely on some expression that compares
# mm3_row and mm3_col.
class ParamMM3(Param):
    '''
    Adds information to Param that is specific to MM3* parameters.
    '''
    __slots__ = ['atom_labels', 'atom_types', 'mm3_col', 'mm3_row', 'mm3_label']
    def __init__(self, atom_labels=None, atom_types=None, mm3_col=None,
                 mm3_row=None, mm3_label=None,
                 d1=None, d2=None, ptype=None, value=None):
        super(ParamMM3, self).__init__(ptype=ptype, value=value)
        self.atom_labels = atom_labels
        self.atom_types = atom_types
        self.mm3_col = mm3_col
        self.mm3_row = mm3_row
        self.mm3_label = mm3_label
    def __repr__(self):
        return '{}[{}][{},{}]({})'.format(
            self.__class__.__name__, self.ptype, self.mm3_row, self.mm3_col,
            self.value)
    def __str__(self):
        return '{}[{}][{},{}]({})'.format(
            self.__class__.__name__, self.ptype, self.mm3_row, self.mm3_col,
            self.value)

class Datum(object):
    '''
    Class for a reference or calculated data point.
    '''
    __slots__ = ['_lbl', 'val', 'wht', 'typ', 'com', 'src_1', 'src_2', 'idx_1',
                 'idx_2', 'atm_1', 'atm_2', 'atm_3', 'atm_4']
    def __init__(self, lbl=None, val=None, wht=None, typ=None, com=None,
                 src_1=None, src_2=None,
                 idx_1=None, idx_2=None,
                 atm_1=None, atm_2=None, atm_3=None, atm_4=None):
        self._lbl  = lbl
        self.val   = val
        self.wht   = wht
        self.typ   = typ
        self.com   = com
        self.src_1 = src_1
        self.src_2 = src_2
        self.idx_1 = idx_1
        self.idx_2 = idx_2
        self.atm_1 = atm_1
        self.atm_2 = atm_2
        self.atm_3 = atm_3
        self.atm_4 = atm_4
    def __repr__(self):
        return '{}({:7.4f})'.format(self.lbl, self.val)
    @property
    def lbl(self):
        if self._lbl is None:
            a = self.typ
            if self.src_1:
                b = re.split('[.]+', self.src_1)[0]
            # Why would it ever not have src_1?
            else:
                b = None
            c = '-'.join(map(str, remove_none(
                        self.idx_1, self.idx_2)))
            d = '-'.join(map(str, remove_none(
                        self.atm_1, self.atm_2, self.atm_3, self.atm_4)))
            abcd = remove_none(a, b, c, d)
            self._lbl = '_'.join(abcd)
        return self._lbl
        
def remove_none(*args):
    return [x for x in args if (x is not None and x is not '')]

def datum_sort_key(datum):
    '''
    Used as the key to sort a list of Datum instances. This should always ensure
    that the calculated and reference data points align properly.
    '''
    return (datum.typ, datum.src_1, datum.src_2, datum.idx_1, datum.idx_2)

class FF(object):
    """
    Class for any type of force field.
    
    path   - Self explanatory.
    data   - List of Datum objects.
    method - String describing method used to generate this FF.
    params - List of Param objects.
    score  - Float which is the objective function score.
    """
    def __init__(self, path=None, data=None, method=None, params=None,
                 score=None):
        self.path = path
        self.data = data
        self.method = method
        self.params = params
        self.score = score
    def copy_attributes(self, ff):
        """
        Copies some general attributes to another force field.

        Parameters
        ----------
        ff : `datatypes.FF`
        """
        ff.path = self.path
    def __repr__(self):
        return '{}[{}]({})'.format(
            self.__class__.__name__, self.method, self.score)

class MM3(FF):
    """
    Class for Schrodinger MM3* force fields (mm3.fld).

    Attributes
    ----------
    smiles : list of strings
             MM3* SMILES syntax used in a custom parameter section of a
             Schrodinger MM3* force field file.
    sub_names : list of strings
                Strings used to describe each custom parameter section read.
    atom_types : list of strings
                 Atom types derived from the SMILES formula. The smiles
                 formula may have some integers, but this is strictly atom
                 types.
    lines : list of strings
            Every line from the MM3* force field file.
    """                  
    def __init__(self, path=None, data=None, method=None, params=None,
                 score=None):
        super(MM3, self).__init__(path, data, method, params, score)
        self.smiles = []
        self.sub_names = []
        self._atom_types = None
        self._lines = None
    def copy_attributes(self, ff):
        """
        Copies some general attributes to another force field.

        Parameters
        ----------
        ff : `datatypes.MM3`
        """
        ff.path = self.path
        ff.smiles = self.smiles
        ff.sub_names = self.sub_names
        ff._atom_types = self._atom_types
        ff._lines = self._lines
    @property
    def atom_types(self):
        """
        Uses the SMILES-esque substructure definition (located
        directly below the substructre's name) to determine
        the atom types.
        """
        self._atom_types = []
        for smiles in self.smiles:
            self._atom_types.append(self.convert_smiles_to_types(smiles))
        return self._atom_types
    @property
    def lines(self):
        if self._lines is None:
            with open(self.path, 'r') as f:
                self._lines = f.readlines()
        return self._lines
    @lines.setter
    def lines(self, x):
        self._lines = x
    def split_smiles(self, smiles):
        """
        Uses the MM3* SMILES substructure definition (located directly below the
        substructure's name) to determine the atom types.
        """
        split_smiles = re.split(co.RE_SPLIT_ATOMS, smiles)
        # I guess this could be an if instead of while since .remove gets rid of
        # all of them, right?
        while '' in split_smiles:
            split_smiles.remove('')
        return split_smiles
    def convert_smiles_to_types(self, smiles):
        atom_types = self.split_smiles(smiles)
        atom_types = self.convert_to_types(atom_types, atom_types)
        return atom_types
    def convert_to_types(self, atom_labels, atom_types):
        """
        Takes a list of atom_labels, which may have digits instead of atom
        types, and converts it into a list of solely atom types.

        For example,
          atom_labels = [1, 2]
          atom_types  = ["Z0", "P1", "P2"]
        would return ["Z0", "P1"].

        atom_labels - List of atom labels, which can be strings like C3, H1,
                      etc. or digits like "1" or 1.
        atom_types  - List of atom types, which are only strings like C3, H1,
                      etc.
        """
        return [atom_types[int(x) - 1] if x.strip().isdigit() and 
                x != '00' 
                else x
                for x in atom_labels]
    def import_ff(self, path=None, sub_search='OPT'):
        """
        Reads parameters from mm3.fld.
        """
        if path is None:
            path = self.path
        self.params = []
        self.smiles = []
        self.sub_names = []
        with open(path, 'r') as f:
            logger.log(15, 'READING: {}'.format(path))
            section_sub = False
            section_smiles = False
            section_vdw = False
            for i, line in enumerate(f):
                # These lines are for parameters.
                if not section_sub and sub_search in line \
                        and line.startswith(' C'):
                    matched = re.match('\sC\s+({})\s+'.format(
                            co.RE_SUB), line)
                    assert matched is not None, \
                        "[L{}] Can't read substructure name: {}".format(
                        i + 1, line)
                    if matched != None:
                        # Oh good, you found your substructure!
                        section_sub = True
                        sub_name = matched.group(1).strip()
                        self.sub_names.append(sub_name)
                        logger.log(
                            15, '[L{}] Start of substructure: {}'.format(
                                i+1, sub_name))
                        section_smiles = True
                        continue
                elif section_smiles is True:
                    matched = re.match(
                        '\s9\s+({})\s'.format(co.RE_SMILES), line)
                    assert matched is not None, \
                        "[L{}] Can't read substructure SMILES: {}".format(
                        i + 1, line)
                    smiles = matched.group(1)
                    self.smiles.append(smiles)
                    logger.log(15, '  -- SMILES: {}'.format(
                            self.smiles[-1]))
                    logger.log(15, '  -- Atom types: {}'.format(
                            ' '.join(self.atom_types[-1])))
                    section_smiles = False
                    continue
                # Marks the end of a substructure.
                elif section_sub and line.startswith('-3'):
                    logger.log(15, '[L{}] End of substructure: {}'.format(
                            i, self.sub_names[-1]))
                    section_sub = False
                    continue
                if 'OPT' in line and section_vdw:
                    logger.log(5, '[L{}] Found Van der Waals:\n{}'.format(
                            i + 1, line.strip('\n')))
                    atm = line[2:5]
                    rad = line[5:15]
                    eps = line[16:26]
                    self.params.extend((
                            ParamMM3(atom_types = atm,
                                     ptype = 'vdwr',
                                     mm3_col = 1,
                                     mm3_row = i + 1,
                                     value = float(rad)),
                            ParamMM3(atom_types = atm,
                                     ptype = 'vdwe',
                                     mm3_col = 2,
                                     mm3_row = i + 1,
                                     value = float(eps))))
                    continue
                if 'OPT' in line or section_sub:
                    # Bonds.
                    if match_mm3_bond(line):
                        logger.log(
                            5, '[L{}] Found bond:\n{}'.format(
                                i + 1, line.strip('\n')))
                        if section_sub:
                            atm_lbls = [line[4:6], line[8:10]]
                            atm_typs = self.convert_to_types(
                                atm_lbls, self.atom_types[-1])
                        else:
                            atm_typs = [line[4:6], line[9:11]]
                            atm_lbls = atm_typs
                            comment = line[COM_POS_START:].strip()
                            self.sub_names.append(comment)
                        parm_cols = line[P_1_START:P_3_END]
                        parm_cols = map(float, parm_cols.split())
                        self.params.extend((
                                ParamMM3(atom_labels = atm_lbls,
                                         atom_types = atm_typs,
                                         ptype = 'be',
                                         mm3_col = 1,
                                         mm3_row = i + 1,
                                         mm3_label = line[:2],
                                         value = parm_cols[0]),
                                ParamMM3(atom_labels = atm_lbls,
                                         atom_types = atm_typs,
                                         ptype = 'bf',
                                         mm3_col = 2,
                                         mm3_row = i + 1,
                                         mm3_label = line[:2],
                                         value = parm_cols[1])))
                        try:
                            self.params.append(
                                ParamMM3(atom_labels = atm_lbls,
                                         atom_types = atm_typs,
                                         ptype = 'q',
                                         mm3_col = 3,
                                         mm3_row = i + 1,
                                         mm3_label = line[:2],
                                         value = parm_cols[2]))
                        # Some bonds parameters don't use bond dipoles.
                        except IndexError:
                            pass
                        continue
                    # Angles.
                    elif match_mm3_angle(line):
                        logger.log(
                            5, '[L{}] Found angle:\n{}'.format(
                                i + 1, line.strip('\n')))
                        if section_sub:
                            # Do stuff.
                            atm_lbls = [line[4:6], line[8:10],
                                        line[12:14]]
                            atm_typs = self.convert_to_types(
                                atm_lbls, self.atom_types[-1])
                        else:
                            # Do other method.
                            atm_typs = [line[4:6], line[9:11],
                                        line[14:16]]
                            atm_lbls = atm_typs
                            comment = line[COM_POS_START:].strip()
                            self.sub_names.append(comment)
                        parm_cols = line[P_1_START:P_3_END]
                        parm_cols = map(float, parm_cols.split())
                        self.params.extend((
                            ParamMM3(atom_labels = atm_lbls,
                                     atom_types = atm_typs,
                                     ptype = 'ae',
                                     mm3_col = 1,
                                     mm3_row = i + 1,
                                     mm3_label = line[:2],
                                     value = parm_cols[0]),
                            ParamMM3(atom_labels = atm_lbls,
                                     atom_types = atm_typs,
                                     ptype = 'af',
                                     mm3_col = 2,
                                     mm3_row = i + 1,
                                     mm3_label = line[:2],
                                     value = parm_cols[1])))
                        continue
                    # Stretch-bends.
                    elif match_mm3_stretch_bend(line):
                        logger.log(
                            5, '[L{}] Found stretch-bend:\n{}'.format(
                                i + 1, line.strip('\n')))
                        if section_sub:
                            # Do stuff.
                            atm_lbls = [line[4:6], line[8:10],
                                        line[12:14]]
                            atm_typs = self.convert_to_types(
                                atm_lbls, self.atom_types[-1])
                        else:
                            # Do other method.
                            atm_typs = [line[4:6], line[9:11],
                                        line[14:16]]
                            atm_lbls = atm_typs
                            comment = line[COM_POS_START:].strip()
                            self.sub_names.append(comment)
                        parm_cols = line[P_1_START:P_3_END]
                        parm_cols = map(float, parm_cols.split())
                        self.params.append(
                            ParamMM3(atom_labels = atm_lbls,
                                     atom_types = atm_typs,
                                     ptype = 'sb',
                                     mm3_col = 1,
                                     mm3_row = i + 1,
                                     mm3_label = line[:2],
                                     value = parm_cols[0]))
                        continue
                    # Torsions.
                    elif match_mm3_lower_torsion(line):
                        logger.log(
                            5, '[L{}] Found torsion:\n{}'.format(
                                i + 1, line.strip('\n')))
                        if section_sub:
                            # Do stuff.
                            atm_lbls = [line[4:6], line[8:10],
                                        line[12:14], line[16:18]]
                            atm_typs = self.convert_to_types(
                                atm_lbls, self.atom_types[-1])
                        else:
                            # Do other method.
                            atm_typs = [line[4:6], line[9:11],
                                        line[14:16], line[19:21]]
                            atm_lbls = atm_typs
                            comment = line[COM_POS_START:].strip()
                            self.sub_names.append(comment)
                        parm_cols = line[P_1_START:P_3_END]
                        parm_cols = map(float, parm_cols.split())
                        self.params.extend((
                            ParamMM3(atom_labels = atm_lbls,
                                     atom_types = atm_typs,
                                     ptype = 'df',
                                     mm3_col = 1,
                                     mm3_row = i + 1,
                                     mm3_label = line[:2],
                                     value = parm_cols[0]),
                            ParamMM3(atom_labels = atm_lbls,
                                     atom_types = atm_typs,
                                     ptype = 'df',
                                     mm3_col = 2,
                                     mm3_row = i + 1,
                                     mm3_label = line[:2],
                                     value = parm_cols[1]),
                            ParamMM3(atom_labels = atm_lbls,
                                     atom_types = atm_typs,
                                     ptype = 'df',
                                     mm3_col = 3,
                                     mm3_row = i + 1,
                                     mm3_label = line[:2],
                                     value = parm_cols[2])))
                        continue
                    # Higher order torsions.
                    elif match_mm3_higher_torsion(line):
                        logger.log(
                            5, '[L{}] Found higher order torsion:\n{}'.format(
                                i + 1, line.strip('\n')))
                        # Will break if torsions aren't also looked up.
                        atm_lbls = self.params[-1].atom_labels
                        atm_typs = self.params[-1].atom_types
                        parm_cols = line[P_1_START:P_3_END]
                        parm_cols = map(float, parm_cols.split())
                        self.params.extend((
                            ParamMM3(atom_labels = atm_lbls,
                                     atom_types = atm_typs,
                                     ptype = 'df',
                                     mm3_col = 1,
                                     mm3_row = i + 1,
                                     mm3_label = line[:2],
                                     value = parm_cols[0]),
                            ParamMM3(atom_labels = atm_lbls,
                                     atom_types = atm_typs,
                                     ptype = 'df',
                                     mm3_col = 2,
                                     mm3_row = i + 1,
                                     mm3_label = line[:2],
                                     value = parm_cols[1]),
                            ParamMM3(atom_labels = atm_lbls,
                                     atom_types = atm_typs,
                                     ptype = 'df',
                                     mm3_col = 3,
                                     mm3_row = i + 1,
                                     mm3_label = line[:2],
                                     value = parm_cols[2])))
                        continue
                    # Improper torsions.
                    elif match_mm3_improper(line):
                        logger.log(
                            5, '[L{}] Found torsion:\n{}'.format(
                                i + 1, line.strip('\n')))
                        if section_sub:
                            # Do stuff.
                            atm_lbls = [line[4:6], line[8:10],
                                        line[12:14], line[16:18]]
                            atm_typs = self.convert_to_types(
                                atm_lbls, self.atom_types[-1])
                        else:
                            # Do other method.
                            atm_typs = [line[4:6], line[9:11],
                                        line[14:16], line[19:21]]
                            atm_lbls = atm_typs
                            comment = line[COM_POS_START:].strip()
                            self.sub_names.append(comment)
                        parm_cols = line[P_1_START:P_3_END]
                        parm_cols = map(float, parm_cols.split())
                        self.params.extend((
                            ParamMM3(atom_labels = atm_lbls,
                                     atom_types = atm_typs,
                                     ptype = 'imp1',
                                     mm3_col = 1,
                                     mm3_row = i + 1,
                                     mm3_label = line[:2],
                                     value = parm_cols[0]),
                            ParamMM3(atom_labels = atm_lbls,
                                     atom_types = atm_typs,
                                     ptype = 'imp2',
                                     mm3_col = 2,
                                     mm3_row = i + 1,
                                     mm3_label = line[:2],
                                     value = parm_cols[1])))
                        continue
                # The Van der Waals are stored in annoying way.
                if line.startswith('-6'):
                    section_vdw = True
                    continue
        logger.log(15, '  -- Read {} parameters.'.format(len(self.params)))
    def export_ff(self, path=None, params=None, lines=None):
        """
        Exports the force field to a file, typically mm3.fld.

        Parameters
        ----------
        path : string
               File to be written or overwritten.
        params : list of `datatypes.Param` (or subclass)
        lines : list of strings
                This is what is generated when you read mm3.fld using
                readlines().
        """
        if path is None:
            path = self.path
        if params is None:
            params = self.params
        if lines is None:
            lines = self.lines
        for param in params:
            logger.log(1, '>>> param: {} param.value: {}'.format(
                    param, param.value))
            line = lines[param.mm3_row - 1]
            # There are some problems with this. Probably an optimization
            # technique gave you these crazy parameter values. Ideally, this
            # entire trial FF should be discarded.
            # Someday export_ff should raise an exception when these values
            # get too rediculous, and this exception should be handled by the
            # optimization techniques appropriately.
<<<<<<< HEAD
            if abs(param.value) > 100.:
=======
            if abs(param.value) > 999.:
>>>>>>> aeeacc5a
                logger.warning(
                    'Value of {} is too high! Skipping write.'.format(param))
            elif param.mm3_col == 1:
                lines[param.mm3_row - 1] = (line[:P_1_START] +
                                            '{:10.4f}'.format(param.value) +
                                            line[P_1_END:])
            elif param.mm3_col == 2:
                lines[param.mm3_row - 1] = (line[:P_2_START] +
                                            '{:10.4f}'.format(param.value) +
                                            line[P_2_END:])
            elif param.mm3_col == 3:
                lines[param.mm3_row - 1] = (line[:P_3_START] +
                                            '{:10.4f}'.format(param.value) +
                                            line[P_3_END:])
        with open(path, 'w') as f:
            f.writelines(lines)
        logger.log(10, 'WROTE: {}'.format(path))

def match_mm3_label(mm3_label):
    """
    Makes sure the MM3* label is recognized.

    The label is the 1st 2 characters in the line containing the parameter
    in a Schrodinger mm3.fld file.
    """
    return re.match('[\s5a-z][1-5]', mm3_label)
def match_mm3_bond(mm3_label):
    """Matches MM3* label for bonds."""
    return re.match('[\sa-z]1', mm3_label)
def match_mm3_angle(mm3_label):
    """Matches MM3* label for angles."""
    return re.match('[\sa-z]2', mm3_label)
def match_mm3_stretch_bend(mm3_label):
    """Matches MM3* label for stretch-bends."""
    return re.match('[\sa-z]3', mm3_label)
def match_mm3_torsion(mm3_label):
    """Matches MM3* label for all orders of torsional parameters."""
    return re.match('[\sa-z]4|54', mm3_label)
def match_mm3_lower_torsion(mm3_label):
    """Matches MM3* label for torsions (1st through 3rd order)."""
    return re.match('[\sa-z]4', mm3_label)
def match_mm3_higher_torsion(mm3_label):
    """Matches MM3* label for torsions (4th through 6th order)."""
    return re.match('54', mm3_label)
def match_mm3_improper(mm3_label):
    """Matches MM3* label for improper torsions."""
    return re.match('[\sa-z]5', mm3_label)

def mass_weight_hessian(hess, atoms, reverse=False):
    """
    Mass weights Hessian. If reverse is True, it un-mass weights
    the Hessian.
    """
    masses = [co.MASSES[x.element] for x in atoms if not x.is_dummy]
    changes = []
    for mass in masses:
        changes.extend([1 / np.sqrt(mass)] * 3)
    x, y = hess.shape
    for i in xrange(0, x):
        for j in xrange(0, y):
            if reverse:
                hess[i, j] = \
                    hess[i, j] / changes[i] / changes[j]
            else:
                hess[i, j] = \
                    hess[i, j] * changes[i] * changes[j]

def mass_weight_eigenvectors(evecs, atoms, reverse=False):
    """
    Mass weights eigenvectors. If reverse is True, it un-mass weights
    the eigenvectors.
    """
    changes = []
    for atom in atoms:
        if not atom.is_dummy:
            changes.extend([np.sqrt(atom.exact_mass)] * 3)
    x, y = evecs.shape
    for i in xrange(0, x):
        for j in xrange(0, y):
            if reverse:
                evecs[i, j] /= changes[j]
            else:
                evecs[i, j] *= changes[j]

def replace_minimum(array, value=1):
    """
    Replace the minimum vallue in an arbitrary NumPy array. Historically,
    the replace value is either 1 or co.HESSIAN_CONVERSION.
    """
    minimum = array.min()
    minimum_index = np.where(array == minimum)
    assert minimum < 0, 'Minimum of array is not negative!'
    # It would be better to address this in a different way. This particular
    # data structure just isn't what we want.
    array.setflags(write=True)
    # Sometimes we use 1, but sometimes we use co.HESSIAN_CONVERSION.
    array[minimum_index] = value
    logger.log(1, '>>> minimum_index: {}'.format(minimum_index))
    logger.log(1, '>>> array:\n{}'.format(array))
    logger.log(10, '  -- Replaced minimum in array with {}.'.format(value))

def check_mm_dummy(hess, dummy_indices):
    """
    Removes dummy atom rows and columns from the Hessian based upon
    dummy_indices.

    Arguments
    ---------
    hess : np.matrix
    dummy_indices : list of integers
                    Integers correspond to the indices to be removed from the
                    np.matrix of the Hessian.

    Returns
    -------
    np.matrix
    """
    hess = np.delete(hess, dummy_indices, 0)
    hess = np.delete(hess, dummy_indices, 1)
    logger.log(15, 'Created {} Hessian w/o dummy atoms.'.format(hess.shape))
    return hess

def get_dummy_hessian_indices(dummy_indices):
    """
    Takes a list of indices for the dummy atoms and returns another list of
    integers corresponding to the rows of the eigenvectors to remove
    for those those dummy atoms.
    
    Arguments
    ---------
    dummy_indices : list of integers
                    Indices for the dummy atoms.
                    
    Returns
    -------
    list of integers
    """
    hess_dummy_indices = []
    for index in dummy_indices:
        hess_index = (index - 1) * 3
        hess_dummy_indices.append(hess_index)
        hess_dummy_indices.append(hess_index + 1)
        hess_dummy_indices.append(hess_index + 2)
    return hess_dummy_indices<|MERGE_RESOLUTION|>--- conflicted
+++ resolved
@@ -645,11 +645,7 @@
             # Someday export_ff should raise an exception when these values
             # get too rediculous, and this exception should be handled by the
             # optimization techniques appropriately.
-<<<<<<< HEAD
-            if abs(param.value) > 100.:
-=======
             if abs(param.value) > 999.:
->>>>>>> aeeacc5a
                 logger.warning(
                     'Value of {} is too high! Skipping write.'.format(param))
             elif param.mm3_col == 1:
