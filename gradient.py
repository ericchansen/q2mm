#!/us/bin/python
"""
General code related to all optimization techniques.
"""
import copy
import collections
import csv
import glob
import itertools
import logging
import logging.config
import numpy as np
import os
import re

import calculate
import compare
import constants as co
import datatypes
import opt as opt
import parameters

logger = logging.getLogger(__name__)

class Gradient(opt.Optimizer):
    """
    Gradient based optimization methods (those dependent on derivatives of
    the penalty function). See `Optimizer` for repeated documentation.

    All cutoff attributes are a list of two positive floats. For new parameter
    sets, if the radius of unsigned parameter change doesn't lie between these
    floats, then that parameter set is ignored.

    All radii attributes are a list of many positive floats, as many as you'd
    like. This list is used to scale new parameter changes. For each new
    parameter set, it iterates through the list from lowest to highest values.
    If the radius of unsigned parameter change exceeds the given radius, then
    the parameter changes are scaled to match that radius. If the radius of
    unsigned parameter change is less than the given radius, the current
    parameter changes are applied without modification, and the remaining radii
    are not iterated through.

    Attributes
    ----------------
    do_basic : bool
    do_lagrange : bool
    do_levenberg : bool
    do_newton : bool
    do_svd : bool
    basic_cutoffs : list or None
    basic_radii : list or None
                  Default is [0.1, 1., 5., 10.].
    lagrange_factors : list
                       Default is [0.01, 0.1, 1., 10.].
    lagrange_cutoffs : list or None
    lagrange_radii : list or None
                     Default is [0.1, 1., 5., 10.].
    levenberg_factors : list
                        Default is [0.01, 0.1, 1., 10.].
    levenberg_cutoffs : list or None
    levenberg_radii : list or None
                      Default is [0.1, 1., 5., 10.].
    newton_cutoffs : list or None
    newton_radii : list or None
                   Default is [0.1, 1., 5., 10.].
    svd_factors : list or None
                  Default is [0.001, 0.01, 0.1, 1.].
    svd_cutoffs : list of None
                  Default is [0.1, 10.].
    svd_radii : list or None
    """
    def __init__(self,
                 direc=None,
                 ff=None,
                 ff_lines=None,
                 args_ff=None,
                 args_ref=None):
        super(Gradient, self).__init__(
            direc, ff, ff_lines, args_ff, args_ref)
        # Whether or not to generate parameters with these methods.
        self.do_lstsq = True
        self.do_lagrange = True
        self.do_levenberg = True
        self.do_newton = True
        self.do_svd = True
        # Particular settings for each method.
        # LEAST SQUARES
        self.lstsq_cutoffs = None
        self.lstsq_radii = None
        # LAGRANGE
        self.lagrange_factors = [0.01, 0.1, 1., 10.]
        self.lagrange_cutoffs = None
        self.lagrange_radii = [0.1, 1., 5., 10.]
        # LEVENBERG-MARQUARDT
        self.levenberg_factors = [0.01, 0.1, 1., 10.]
        self.levenberg_cutoffs = None
        self.levenberg_radii = [0.1, 1., 5., 10.]
        # NEWTON-RAPHSON
        self.newton_cutoffs = None
        self.newton_radii = None
        # SVD
        # self.svd_factors = [0.001, 0.01, 0.1, 1.]
        # self.svd_cutoffs = [0.1, 10.]
        self.svd_factors = None
        self.svd_cutoffs = None
        self.svd_radii = None
    # Don't worry that self.ff isn't included in self.new_ffs.
    # opt.catch_run_errors will know what to do if self.new_ffs
    # is None.
    @property
    def best_ff(self):
        return sorted(self.new_ffs, key=lambda x: x.score)[0]
    @opt.catch_run_errors
    def run(self, ref_data=None, restart=None):
        # We need reference data if you didn't provide it.
        if ref_data is None:
            ref_data = opt.return_ref_data(self.args_ref)
        # We need the initial FF data.
        if self.ff.data is None:
            logger.log(20, '~~ GATHERING INITIAL FF DATA ~~'.rjust(79, '~'))
            # Check whether this is efficient with the ff_lines.
            self.ff.export_ff()
            self.ff.data = calculate.main(self.args_ff)
            # We could do this, but the zeroing of energies has already been
            # done.
            # self.ff.score = compare.compare_data(ref_data, self.ff.data)
            # So instead we do this.
            compare.correlate_energies(ref_data, self.ff.data)
        if self.ff.score is None:
            # Already zeroed reference and correlated the energies.
            self.ff.score = compare.calculate_score(ref_data, self.ff.data)
            logger.log(20, 'INITIAL FF SCORE: {}'.format(self.ff.score))
        logger.log(20, '~~ GRADIENT OPTIMIZATION ~~'.rjust(79, '~'))
        # We need a file to hold the differentiated parameter data.
        logger.log(20, '~~ CENTRAL DIFFERENTIATION ~~'.rjust(79, '~'))
        if restart:
            par_file = restart
            logger.log(20, '  -- Restarting gradient from central '
                       'differentiation file {}.'.format(par_file))
        else:
            par_files = glob.glob(os.path.join(self.direc, 'par_diff_???.txt'))
            if par_files:
                par_files.sort()
                most_recent_par_file = par_files[-1]
                most_recent_par_file = most_recent_par_file.split('/')[-1]
                most_recent_num = most_recent_par_file[9:12]
                num = int(most_recent_num) + 1
                par_file = 'par_diff_{:03d}.txt'.format(num)
            else:
                par_file = 'par_diff_001.txt'
            logger.log(20, '  -- Generating central differentiation '
                       'file {}.'.format(par_file))
            f = open(os.path.join(self.direc, par_file), 'w')
            csv_writer = csv.writer(f)
            # Row 1 - Labels
            # Row 2 - Weights
            # Row 3 - Reference data values
            # Row 4 - Initial FF data values
            csv_writer.writerow([x.lbl for x in ref_data])
            csv_writer.writerow([x.wht for x in ref_data])
            csv_writer.writerow([x.val for x in ref_data])
            csv_writer.writerow([x.val for x in self.ff.data])
            logger.log(20, '~~ DIFFERENTIATING PARAMETERS ~~'.rjust(79, '~'))
            # Save many FFs, each with their own parameter sets.
            ffs = opt.differentiate_ff(self.ff)
            logger.log(20, '~~ SCORING DIFFERENTIATED PARAMETERS ~~'.rjust(79, '~'))
            for ff in ffs:
                ff.export_ff(lines=self.ff.lines)
                logger.log(20, '  -- Calculating {}.'.format(ff))
                data = calculate.main(self.args_ff)
                compare.correlate_energies(ref_data, data)
                ff.score = compare.calculate_score(ref_data, data)
                opt.pretty_ff_results(ff)
                # Write the data rather than storing it in memory. For large parameter
                # sets, this could consume GBs of memory otherwise!
                csv_writer.writerow([x.val for x in data])
            f.close()
        # Calculate the Jacobian, residual vector, matrix A and vector b.
        # These aren't needed if you're only doing Newton-Raphson.
        if self.do_lstsq or self.do_lagrange or self.do_levenberg or \
                self.do_svd:
            logger.log(20, '~~ JACOBIAN AND RESIDUAL VECTOR ~~'.rjust(79, '~'))
            # Setup the residual vector.
            num_d = len(ref_data)
            resid = np.empty((num_d, 1), dtype=float)
            for i in xrange(0, num_d):
                resid[i, 0] = ref_data[i].wht * (ref_data[i].val - self.ff.data[i].val)
            # logger.log(5, 'RESIDUAL VECTOR:\n{}'.format(resid))
            logger.log(20, '  -- Formed {} residual vector.'.format(resid.shape))
            # Setup the Jacobian.
            num_p = len(self.ff.params)
            # Maybe should be a part of the Jacobian function.
            jacob = np.empty((num_d, num_p), dtype=float)
            jacob = return_jacobian(jacob, os.path.join(self.direc, par_file))
            # logger.log(5, 'JACOBIAN:\n{}'.format(jacob))
            logger.log(20, '  -- Formed {} Jacobian.'.format(jacob.shape))
            ma = jacob.T.dot(jacob)
            vb = jacob.T.dot(resid)
            # We need these for most optimization methods.
            logger.log(5, ' MATRIX A AND VECTOR B '.center(79, '-'))
            logger.log(5, 'A:\n{}'.format(ma))
            logger.log(5, 'b:\n{}'.format(vb))
        # Start coming up with new parameter sets.
        if self.do_newton and not restart:
            logger.log(20, '~~ NEWTON-RAPHSON ~~'.rjust(79, '~'))
            # Make sure we have derivative information.
            if self.ff.params[0].d1 is None:
                opt.param_derivs(self.ff, ffs)
            changes = do_newton(self.ff.params,
                                radii=self.newton_radii,
                                cutoffs=self.newton_cutoffs)
            cleanup(self.new_ffs, self.ff, changes)
        if self.do_lstsq:
            logger.log(20, '~~ LEAST SQUARES ~~'.rjust(79, '~'))
            changes = do_lstsq(ma, vb,                               
                               radii=self.lstsq_radii,
                               cutoffs=self.lstsq_cutoffs)
            cleanup(self.new_ffs, self.ff, changes)
        if self.do_lagrange:
            logger.log(20, '~~ LAGRANGE ~~'.rjust(79, '~'))
            for factor in sorted(self.lagrange_factors):
                changes = do_lagrange(ma, vb, factor,
                                      radii=self.lagrange_radii,
                                      cutoffs=self.lagrange_cutoffs)
                cleanup(self.new_ffs, self.ff, changes)
        if self.do_levenberg:
            logger.log(20, '~~ LEVENBERG ~~'.rjust(79, '~'))
            for factor in sorted(self.levenberg_factors):
                changes = do_levenberg(ma, vb, factor,
                                       radii=self.levenberg_radii,
                                       cutoffs=self.levenberg_cutoffs)
                cleanup(self.new_ffs, self.ff, changes)
        if self.do_svd:
            logger.log(20, '~~ SINGULAR VALUE DECOMPOSITION ~~'.rjust(79, '~'))
            # J = UsV
            mu, vs, mv = return_svd(jacob)
            if self.svd_factors:
                changes = do_svd_w_thresholds(mu, vs, mv, vb, self.svd_factors,
                                              radii=self.svd_radii,
                                              cutoffs=self.svd_cutoffs)
            else:
                changes = do_svd_wo_thresholds(mu, vs, mv, vb,
                                               radii=self.svd_radii,
                                               cutoffs=self.svd_cutoffs)
            cleanup(self.new_ffs, self.ff, changes)
        # Report how many trial FFs were generated.
        logger.log(20, '  -- Generated {} trial force field(s).'.format(
                len(self.new_ffs)))
        # If there are any trials, test them.
        if self.new_ffs:
            logger.log(20, '~~ EVALUATING TRIAL FF(S) ~~'.rjust(79, '~'))
            for ff in self.new_ffs:
                data = opt.cal_ff(ff, self.args_ff, parent_ff=self.ff)
                # Shouldn't need to zero anymore.
                ff.score = compare.compare_data(ref_data, data)
                opt.pretty_ff_results(ff)
            self.new_ffs = sorted(
                self.new_ffs, key=lambda x: x.score)
            # Check for improvement.
            if self.new_ffs[0].score < self.ff.score:
                ff = self.new_ffs[0]
                logger.log(
                    20, '~~ GRADIENT FINISHED WITH IMPROVEMENTS ~~'.rjust(
                        79, '~'))
                opt.pretty_ff_results(self.ff, level=20)
                opt.pretty_ff_results(ff, level=20)
                # Copy parameter derivatives from original FF to save time in 
                # case we move onto simplex immediately after this.
                copy_derivs(self.ff, ff)
            else:
                ff = self.ff
        else:
            ff = self.ff
        return ff

def copy_derivs(new_ff, old_ff):
    num_params = len(new_ff.params)
    assert num_params == len(old_ff.params)
    for i in xrange(0, num_params):
        new_ff.params[i].d1 = old_ff.params[i].d1
        new_ff.params[i].d2 = old_ff.params[i].d2
    logger.log(20, '  -- Copied parameter derivatives from {} to {}.'.format(
            old_ff, new_ff))

def check(changes, max_radii, cutoffs):
    new_changes = []
    for change in changes:
        radius = opt.calculate_radius(change[1])
        if max_radii:
            for max_radius in sorted(max_radii):
                scale_factor = check_radius(radius, max_radius)
                if scale_factor == 1:
                    new_changes.append(change)
                    break
                else:
                    new_changes.append(
                        (change[0] + ' R{}'.format(max_radius),
                         [x * scale_factor for x in change[1]]))
        elif cutoffs:
            if check_cutoffs(radius, cutoffs):
                new_changes.append(change)
        else:
            new_changes.append(changes)
    return new_changes

def check_cutoffs(par_rad, cutoffs):
    """
    Checks whether the radius of unscaled parameter changes lies
    within the cutoffs. If so, return True, else return False.

    Parameters
    ----------
    par_rad : float
              Radius of unscaled parameter changes.
    max_rad : float
              Maximum radius of unscaled parameter changes.
    """
    if min(cutoffs) <= par_rad <= max(cutoffs):
        return True
    else:
        logger.warning(
            "  -- Radius outside cutoffs ({} <= {} <= {}).".format(
                min(cutoffs), par_rad, max(cutoffs)))
        return False

def check_radius(par_rad, max_rad):
    """
    Checks whether the radius of unscaled parameter changes exceeds
    the maximum radius. If so, return the scaling factor.

    Parameters
    ----------
    par_rad : float
              Radius of unscaled parameter changes.
    max_rad : float
              Maximum radius of unscaled parameter changes.
    """
    if par_rad > max_rad:
        logger.warning(
            '  -- Radius of unscaled parameter changes ({}) exceeded '
            'max ({}).'.format(par_rad, max_rad))
        return max_rad / par_rad
    else:
        return 1
                
def cleanup(ffs, ff, changes):
    if changes:
        for method, change in changes:
            opt.pretty_param_changes(
                ff.params, change, method)
            new_ff = return_ff(ff, change, method)
            if new_ff:
                ffs.append(new_ff)
    else:
        logger.warning(
            '  -- No changes generated! It may be wise to ensure this '
            'parameter has an effect on the objective function!')

def do_method(func):
    def wrapper(*args, **kwargs):
        logger.log(1, '>>> args: {}'.format(args))
        logger.log(1, '>>> kwargs: {}'.format(kwargs))
        try:
            changes = func(*args)
        except opt.OptError as e:
            logger.warning(e)
        else:
            changes = check(
                changes, kwargs['radii'], kwargs['cutoffs'])
            return changes
    return wrapper

@do_method
def do_lagrange(ma, vb, factor):
    """
    Lagrange multipliers.

    Parameters
    ----------
    ma : NumPy matrix
    vb : NumPy vector
    factor : float
    """
    mac = copy.deepcopy(ma)
    ind = np.diag_indices_from(mac)
    mac[ind] = mac[ind] + factor
    logger.log(5, 'A:\n{}'.format(mac))
    changes = solver(mac, vb)
    return [('LAGRANGE F{}'.format(factor), changes)]

@do_method
def do_levenberg(ma, vb, factor):
    """
    Lagrange multipliers.

    Parameters
    ----------
    ma : NumPy matrix
    vb : NumPy vector
    factor : float
    """
    mac = copy.deepcopy(ma)
    ind = np.diag_indices_from(mac)
    mac[ind] = mac[ind] + factor
    logger.log(5, 'A:\n{}'.format(mac))
    changes = solver(mac, vb)
    return [('LM {}'.format(factor), changes)]

@do_method
def do_lstsq(ma, vb):
    """
    Least-sqaures.

    Parameters
    ----------
    ma : NumPy matrix
    vb : NumPy vector
    """
    changes = solver(ma, vb)
    return [('LSTSQ', changes)]

@do_method
def do_newton(params):
    """
    Do a Newton-Raphson type parameter change prediction.

    Parameters
    ----------
    params : list of `datatypes.Param` (or subclass)
             The instances of `datatypes.Param` must already have
             their first and second derivative attributes populated.
    """
    changes = []
    for param in params:
        if param.d1 != 0.:
            if param.d2 > 0.00000001:
                changes.append(- param.d1 / param.d2)
            else:
                logger.warning('  -- 2nd derivative of {} is {:.4f}.'.format(
                        param, param.d2))
                logger.warning('  -- 1st derivative of {} is {:.4f}.'.format(
                        param, param.d1))
                if param.d1 > 0.:
                    changes.append(-1.)
                    logger.warning(
                        '  -- Change for {} set to -1.'.format(param))
                else:
                    changes.append(1.)
                    logger.warning(
                        '  -- Change for {} set to 1.'.format(param))
        else:
            raise opt.OptError(
                '1st derivative of {} is {}. Skipping Newton-Raphson.'.format(
                    param, param.d1))
    return [('NR', changes)]

@do_method
def do_svd_w_thresholds(mu, vs, mv, vb, factors):
    logger.log(1, '>>> do_svd_w_thresholds <<<')
    factors.sort()
    all_changes = []
    for i, factor in enumerate(factors):
        logger.log(10, ' FACTOR: {} '.format(factor).center(79, '-'))
        old_vs = copy.deepcopy(vs)
        logger.log(1, '>>> vs:\n{}'.format(vs))
        logger.log(1, '>>> old_vs:\n{}'.format(old_vs))
        for i in xrange(0, len(vs)):
            if vs[i] < factor:
                vs[i] = 0.
        logger.log(1, '>>> vs:\n{}'.format(vs))
        logger.log(1, '>>> old_vs:\n{}'.format(old_vs))
        # Start checking after the first factor.
        # If there's no change in the vector, skip to next higher factor.
        if i != 0 and np.all(vs == old_vs):
            logger.log(10, '  -- No change with factor {}. Skipping.'.format(
                    factor))
            continue
        # If the vector is all zeros, quit.
        if np.all(vs == np.zeros(vs.shape)):
            logger.log(10, '  -- Vector is all zeros. Breaking.')
            break
        # reform = mu.dot(np.diag(vs)).dot(mv)
        # logger.log(1, '>>> reform:\n{}'.format(reform))
        # changes = solver(reform, vb)
        changes = mv.T.dot(vs.dot(mu.T.dot(vb)))
        logger.log(1, '>>> changes:\n{}'.format(changes))
        all_changes.append(('SVD T{}'.format(factor), changes))
    logger.log(1, '>>> all_changes:\n{}'.format(all_changes))
    return all_changes

@do_method
def do_svd_wo_thresholds(mu, vs, mv, vb):
    logger.log(1, '>>> do_svd_wo_thresholds <<<')
    all_changes = []
    for i in xrange(0, len(vs)):
        logger.log(10, ' ZEROED {} ELEMENTS '.format(i).center(79, '-'))
        vs[-i] = 0.
        logger.log(1, '>>> vs:\n{}'.format(vs))
        reform = mu.dot(np.diag(vs)).dot(mv)
        logger.log(1, '>>> reform:\n{}'.format(reform))
        changes = solver(reform, vb)
        logger.log(1, '>>> changes:\n{}'.format(changes))
        all_changes.append(('SVD Z{}'.format(i), changes))
    logger.log(1, '>>> all_changes:\n{}'.format(all_changes))
    return all_changes

def return_ff(orig_ff, changes, method):
    """
    Returns None if ParamError is raised.
    """
    new_ff = orig_ff.__class__()
    new_ff.method = method
    new_ff.params = copy.deepcopy(orig_ff.params)
    try:
        update_params(new_ff.params, changes)
    except datatypes.ParamError as e:
        logger.warning(e)
    else:
        return new_ff 

def return_jacobian(jacob, par_file):
    with open(par_file, 'r') as f:
        logger.log(15, 'READING: {}'.format(par_file))
        f.readline() # Labels.
        whts = map(float, f.readline().split(',')) # Weights.
        f.readline() # Reference values.
        f.readline() # Original values.
        # This is only for central differentiation.
        ff_ind = 0
        while True:
            l1 = f.readline()
            l2 = f.readline()
            if not l2:
                break
            inc_data = map(float, l1.split(','))
            dec_data = map(float, l2.split(','))
            for data_ind, (inc_datum, dec_datum) in \
                    enumerate(itertools.izip(inc_data, dec_data)):
                dydp = (inc_datum - dec_datum) / 2
                jacob[data_ind, ff_ind] = whts[data_ind] * dydp
            ff_ind += 1
    return jacob

def return_svd(ma):
    """
    Parameters
    ----------
    ma : NumPy matrix
    """
    mu, vs, mv = np.linalg.svd(ma)
    logger.log(5, ' MATRIX A DECOMPOSITION '.center(79, '-'))
    logger.log(5, 'U:\n{}'.format(mu))
    logger.log(5, 's:\n{}'.format(vs))
    logger.log(5, 'V:\n{}'.format(mv))
    return mu, vs, mv

def solver(ma, vb):
    """
    Parameters
    ----------
    ma : NumPy matrix
    vb : NumPy vector
    """
    changes, resids, rank, singular_values = \
        np.linalg.lstsq(ma, vb, rcond=10**-12)
    return np.concatenate(changes).tolist()

def update_params(params, changes):
    """
    Takes the parameters and the unscaled changes, determines the properly
    scaled parameter changes, and increments the parameter values by them.

    Parameters
    ----------
    params : list of `datatypes.Param` (or subclass)
    changes : list of floats
                    Unscaled changes to the parameter values.
    """
    try:
        for param, change in itertools.izip(params, changes):
            param.value += change * param.step
    except datatypes.ParamError as e:
        logger.warning(e.message)
        raise

if __name__ == '__main__':
    logging.config.dictConfig(co.LOG_SETTINGS)
    # This stuff is just for testing.
<<<<<<< HEAD
    ff = datatypes.MM3('b107/mm3.fld')
    ff.import_ff()
    ff.params = parameters.trim_params_by_file(ff.params, 'b107/params.txt')
    a = Gradient(
        direc='b107', ff=ff,
        args_ff=' -d b107 -me X002a.mae X002b.mae -mb X002a.mae'.split(),
        args_ref=' -d b107 -je X002a.mae X002b.mae -jb X002a.mae'.split())
    a.run()
=======
    ff = datatypes.MM3('b107_test/mm3.fld')
    ff.import_ff()
    ff.params = parameters.trim_params_by_file(ff.params, 'b107_test/params.txt')
    a = Gradient(
        direc='b107_test', ff=ff,
        args_ff=' -d b107_test -mb X001_E1.mae'.split(),
        args_ref=' -d b107_test -jb X001_E1.mae'.split())
    a.run()
    # a.run(restart='par_diff_003.txt')


>>>>>>> 23130ac7
<|MERGE_RESOLUTION|>--- conflicted
+++ resolved
@@ -586,7 +586,6 @@
 if __name__ == '__main__':
     logging.config.dictConfig(co.LOG_SETTINGS)
     # This stuff is just for testing.
-<<<<<<< HEAD
     ff = datatypes.MM3('b107/mm3.fld')
     ff.import_ff()
     ff.params = parameters.trim_params_by_file(ff.params, 'b107/params.txt')
@@ -595,16 +594,6 @@
         args_ff=' -d b107 -me X002a.mae X002b.mae -mb X002a.mae'.split(),
         args_ref=' -d b107 -je X002a.mae X002b.mae -jb X002a.mae'.split())
     a.run()
-=======
-    ff = datatypes.MM3('b107_test/mm3.fld')
-    ff.import_ff()
-    ff.params = parameters.trim_params_by_file(ff.params, 'b107_test/params.txt')
-    a = Gradient(
-        direc='b107_test', ff=ff,
-        args_ff=' -d b107_test -mb X001_E1.mae'.split(),
-        args_ref=' -d b107_test -jb X001_E1.mae'.split())
-    a.run()
     # a.run(restart='par_diff_003.txt')
 
 
->>>>>>> 23130ac7
